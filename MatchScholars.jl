using LinearAlgebra, Statistics
using TextAnalysis, ExcelReaders, StringDistances, AMD, SparseArrays, Plots
cd(@__DIR__)
<<<<<<< HEAD
# This script analyzes the abstracts published by the department of automatic control, Lund University, and looks for similarities amngost the abstracts of the visiting scholars of the LCCC focus period
# The department abstract and authornames were acquired from https://lup.lub.lu.se/search/publication?q=department+exact+v1000253 and exported as an excel file [publications.xsl](publications.xsl). The abstracts of the visiting scolars are provided in [visitors.txt](visitors.txt)
# To compile this notebook, run `Literate.notebook("MatchScholars.jl", ".", documenter=false, execute=false); convert_doc("MatchScholars.ipynb", "MatchScholars.jmd"); weave("MatchScholars.jmd")`
=======
# This script analyzes the abstracts published by the department of automatic control, Lund University, and looks for similarities between our abstracts and the abstracts of the visiting scholars of the LCCC focus period
# The department abstract and authornames were acuired from https://lup.lub.lu.se/search/publication?q=department+exact+v1000253 and exported as an excel file [publications.xsl](publications.xsl). The abstracts of the visiting scolars are provided in [visitors.txt](visitors.txt)
# To compile this notebook, run the line `Literate.notebook("MatchScholars.jl", ".", documenter=false, execute=false)`
>>>>>>> c092f0c9

# # Read department data
filename  = "publications.xls"
authors   = readxl(filename, "Sheet1!E2:E1501")[:]
abstracts = readxl(filename, "Sheet1!X2:X1501")[:]

# Filter the data to only keep valid names and abstracts
valid_authors   = isa.(authors,String)
authors         = authors[valid_authors]
abstracts       = abstracts[valid_authors]

valid_abstracts = isa.(abstracts,String)
authors         = authors[valid_abstracts]
abstracts       = abstracts[valid_abstracts]

# Some abstracts are in Swedish, we get rid of those
valid_abstracts = [match(r"ENG", a) != nothing && match(r"och", a) == nothing for a in abstracts]
authors         = authors[valid_abstracts]
abstracts       = abstracts[valid_abstracts]

# Clean data
authors   = [replace(a, r"\([\w-]+\)" => "") for a in authors]
abstracts = [replace(a, r"\([\w-]+\)" => "") for a in abstracts]
abstracts = [replace(a, r"ENG:"       => "") for a in abstracts]
@assert length(authors) == length(abstracts)


# # Read visitor data
visitortext = readlines("visitors.txt")
visitors = map(visitortext) do v
    m = match(r"==name== (.+)$", v)
    if m == nothing
        return m
    end
    String(m.captures[1])
end
visitors = String.(filter!(x->x!=nothing, visitors))
# Assemble the abstract from individual lines
function build_abstract(lines, abstract="", abstracts=String[])
    if length(lines) < 1
        push!(abstracts, abstract)
        return abstracts
    end
    if match(r"==name==", lines[1]) != nothing # Found new name
        push!(abstracts, abstract)
        return build_abstract(lines[2:end], "", abstracts)
    end
    return build_abstract(lines[2:end], abstract*" "*lines[1], abstracts)
end
visitor_abstracts = build_abstract(visitortext)[2:end]

# Prepare data for text analysis
docs = StringDocument.([deepcopy(abstracts); deepcopy(visitor_abstracts)])
crps = Corpus(deepcopy(docs))
prepare!(crps, strip_corrupt_utf8 | strip_case | strip_articles | strip_prepositions | strip_pronouns | strip_stopwords | strip_whitespace | strip_non_letters | strip_numbers)
remove_words!(crps, ["br", "control", "system", "systems"]) # For some reason the word "br" appeas very often (html tag?)
update_lexicon!(crps)

# # Analysis
# We will perform two sets of analysis, [Latent Dirichlet Allocation (LDA)](https://en.wikipedia.org/wiki/Latent_Dirichlet_allocation) and [Latent Semantic Analysis (LSA)](https://en.wikipedia.org/wiki/Latent_semantic_analysis)
# Ideally, since we are going to use the founds topics for similarity analysis, we should use a correlated topic model (CTM). I could not find a working implementation of that and didn't have the time to fix one, so LDA will have to do. We can estimate topic correlations adhoc using either ϕ*ϕ' (on a word similarity basis) or θ*θ' (on author similarity basis)

# LDA
m     = DocumentTermMatrix(crps)
k     = 6    # number of topics
iters = 1000 # number of gibbs sampling iterss
α     = 1/k  # hyper parameter topics per document
β     = 0.01 # hyper parameter words per topic
ϕ,θ   = lda(m, k, iters, α, β) # ϕ: topics × words θ: topics × documents
println("Occupancy: ", sum(ϕ.!=0)/length(ϕ))

# Calculate a topic matrix if you want to inspect the found topics
k_largest(array,k) = sortperm(array, rev=true)[1:k]
words_per_topic = 20
topics = map(1:k) do topic_num
    probs = Vector(ϕ[topic_num,:])
    inds_of_largest = k_largest(probs,words_per_topic)
    words = m.terms[inds_of_largest]
    words
end
topics = hcat(topics...)
# `topics` is now a matrix where each column consists of the 20 most prominent words in each topic
# We can also define some interesting covaiance matrices for visualization (plots omitted)
function corr(x::AbstractMatrix)
    d = diag(x)
    y = copy(x)
    for i = 1:length(d), j = 1:length(d)
        y[i,j] /= sqrt(x[i,i]*x[j,j])
    end
    y
end
topic_covariance_by_words     = Matrix(ϕ*ϕ')
topic_covariance_by_documents = Matrix(θ*θ')
topic_correlation_by_words = corr(topic_covariance_by_words)
topic_correlation_by_documents = corr(topic_covariance_by_documents)
document_covariance           = θ'θ

# We now conduct some tedious coding to associate the authors of the abstracts in the publication database with the current staff members
individual_authors = String.(strip.(vcat(split.(authors, ";")...)))
unique_authors     = unique(individual_authors)
author_mapping = map(unique_authors) do ua
    [match(Regex(ua), aa) != nothing for aa in authors]
end
author_mapping = findall.(author_mapping)
author_rank    = sortperm(length.(author_mapping), rev=true)
top_10_authors = unique_authors[author_rank[1:10]]

# The current staff at the department is listed in [staff.txt](staff.txt)
# Since the names of the authors are not on the same format in the database and on the webpage, we use a [string comparison tool](https://github.com/matthieugomez/StringDistances.jl) to find correspondences.
# "The distance Tokenmax(RatcliffObershelp()) is a good choice to link names or adresses across datasets."
staff = readlines("staff.txt")

staff2unique_author = map(staff) do staffi
    distances = map(unique_authors) do authori
        StringDistances.compare(TokenMax(RatcliffObershelp()), filter(isascii,authori), filter(isascii,staffi))
    end
    max_i = argmax(distances)
    distances[max_i] < 0.9 && return 0
    return max_i
end
filter!(!iszero, staff2unique_author)
staff_authorname = unique_authors[staff2unique_author]

document_indices_of_staff = map(staff_authorname) do staffi
    r = Regex(staffi)
    present = map(authors) do authori
        match(r, authori) != nothing
    end
    findall(present)
end

# To find the topic vectors of each staff members, we average over all their publications. This is a simple way of doing things, but might cause a senior author with a diverse set of publications to appear as having little similarity with a young researcher with a narrow focus, even if the senior author has a few publications in that particular topic.
staff_vectors = map(document_indices_of_staff) do staffdocinds
    # ϕ: topics × words   θ: topics × documents
    mean(θ[:,staffdocinds], dims=2)
end
staff_vectors = hcat(staff_vectors...) # n_topics × n_staff

# The vectors of the visiting scholars are easy to find since they have only a single abstract each
visitor_vectors = θ[:,end-length(visitors)+1:end] # n_topics × n_visitors

# The correlation between the abstracts of the staff and the abstracts of the visiting scholars are given by the inner product of their respective topic vectors
visitor_staff_covariance = staff_vectors'topic_correlation_by_documents*visitor_vectors

# Before we plot the covariance matrix, we try to approximately diagonalize it using the [AMD algorithm](https://github.com/JuliaSmoothOptimizers/AMD.jl). To do this, we have to set some elements that fall beneath a certain threshold to zero. We plot a histogram to assist us in setting this threshold
function diagonalize(C, tol; permute_y=false, doplot=true)
    C = copy(C)
    amdmat = size(C,1) == size(C,2) ? copy(C) : C'C
    # amdmat = C'C
    doplot && (histogram(abs.(amdmat[:])) |> display)
    amdmat[abs.(amdmat) .< tol] .= 0
    permutation = amd(sparse(amdmat))
    ypermutation = permute_y ? permutation : 1:size(C,1)
    C[ypermutation,permutation], permutation, ypermutation
end
function plotcovariance(C, xvector, yvector; kwargs...)
    xticks = (1:length(xvector), xvector)
    yticks = (1:length(yvector), yvector)
    heatmap(C; xticks=xticks, yticks=yticks, xrotation=90, title="Author similarity", kwargs...)
end

C, permutation, ypermutation = diagonalize(visitor_staff_covariance, 4, permute_y=false)
plotcovariance(C, visitors[permutation], staff_authorname[ypermutation], xlabel="Visiting scholars", ylabel="Control staff", size=(600,1000))

# We can do the same analysis among the staff members
staff_covariance = staff_vectors'topic_correlation_by_documents*staff_vectors

C, permutation, ypermutation = diagonalize(staff_covariance, 0.3, permute_y=true, doplot=true)
plotcovariance(C,staff_authorname[permutation],staff_authorname[permutation], xrotation=90, size=(1000,1000), yflip=true)


# LSA
error("LSA not yet working")
tfidf = tf_idf(m)
S = svd(Matrix(tfidf))

staff_vectors = map(document_indices_of_staff) do staffdocinds
    # ϕ: topics × words   θ: topics × documents
    mean(S.U[staffdocinds,1:k], dims=1)[:]
end
staff_vectors = hcat(staff_vectors...) # n_topics × n_staff

# The vectors of the visiting scholars are easy to find since they have only a single abstract each
visitor_vectors = S.U[end-length(visitors)+1:end,1:k]' # n_topics × n_visitors

visitor_staff_covariance = staff_vectors'visitor_vectors

C, permutation, ypermutation = diagonalize(visitor_staff_covariance, 1e-21, permute_y=false, doplot=false)
plotcovariance(C, visitors[permutation], staff_authorname[ypermutation], xlabel="Visiting scholars", ylabel="Control staff", size=(600,1000))

# We can do the same analysis among the staff members
staff_covariance = staff_vectors'topic_correlation_by_documents*staff_vectors

C, permutation, ypermutation = diagonalize(staff_covariance, 0.001, permute_y=true, doplot=true)
plotcovariance(C,staff_authorname[permutation],staff_authorname[permutation], xrotation=90, size=(1000,1000), yflip=true)




# Staff connections

coauthor_graph = map(Iterators.product(staff_authorname,staff_authorname)) do (s1,s2)
    count(occursin(s1,a) && occursin(s2,a) for a in authors)
end
ticks = (collect(eachindex(staff_authorname)), staff_authorname)
heatmap(log1p.(coauthor_graph), xticks=ticks, yticks=ticks, xrotation=90, title="Co-author graph (log(1+x))")

using LightGraphs, GraphPlot, Compose, Cairo, Colors
graph = SimpleGraph(coauthor_graph)

nodefillc = diag(coauthor_graph)
gplot(graph, nodelabel=staff_authorname, nodelabeldist=1, layout=spring_layout,nodefillc=nodefillc)<|MERGE_RESOLUTION|>--- conflicted
+++ resolved
@@ -1,20 +1,14 @@
 using LinearAlgebra, Statistics
 using TextAnalysis, ExcelReaders, StringDistances, AMD, SparseArrays, Plots
 cd(@__DIR__)
-<<<<<<< HEAD
 # This script analyzes the abstracts published by the department of automatic control, Lund University, and looks for similarities amngost the abstracts of the visiting scholars of the LCCC focus period
-# The department abstract and authornames were acquired from https://lup.lub.lu.se/search/publication?q=department+exact+v1000253 and exported as an excel file [publications.xsl](publications.xsl). The abstracts of the visiting scolars are provided in [visitors.txt](visitors.txt)
-# To compile this notebook, run `Literate.notebook("MatchScholars.jl", ".", documenter=false, execute=false); convert_doc("MatchScholars.ipynb", "MatchScholars.jmd"); weave("MatchScholars.jmd")`
-=======
-# This script analyzes the abstracts published by the department of automatic control, Lund University, and looks for similarities between our abstracts and the abstracts of the visiting scholars of the LCCC focus period
-# The department abstract and authornames were acuired from https://lup.lub.lu.se/search/publication?q=department+exact+v1000253 and exported as an excel file [publications.xsl](publications.xsl). The abstracts of the visiting scolars are provided in [visitors.txt](visitors.txt)
-# To compile this notebook, run the line `Literate.notebook("MatchScholars.jl", ".", documenter=false, execute=false)`
->>>>>>> c092f0c9
+# The department abstract and authornames were acquired from https://lup.lub.lu.se/search/publication?q=department+exact+v1000253 and exported as an excel file [publications.xsl](https://github.com/baggepinnen/MatchScholars.jl/blob/master/publications.xsl). The abstracts of the visiting scolars are provided in [visitors.txt](https://github.com/baggepinnen/MatchScholars.jl/blob/master/visitors.txt)
+
 
 # # Read department data
 filename  = "publications.xls"
 authors   = readxl(filename, "Sheet1!E2:E1501")[:]
-abstracts = readxl(filename, "Sheet1!X2:X1501")[:]
+abstracts = readxl(filename, "Sheet1!X2:X1501")[:];
 
 # Filter the data to only keep valid names and abstracts
 valid_authors   = isa.(authors,String)
@@ -181,44 +175,33 @@
 plotcovariance(C,staff_authorname[permutation],staff_authorname[permutation], xrotation=90, size=(1000,1000), yflip=true)
 
 
-# LSA
-error("LSA not yet working")
-tfidf = tf_idf(m)
-S = svd(Matrix(tfidf))
-
-staff_vectors = map(document_indices_of_staff) do staffdocinds
-    # ϕ: topics × words   θ: topics × documents
-    mean(S.U[staffdocinds,1:k], dims=1)[:]
-end
-staff_vectors = hcat(staff_vectors...) # n_topics × n_staff
-
-# The vectors of the visiting scholars are easy to find since they have only a single abstract each
-visitor_vectors = S.U[end-length(visitors)+1:end,1:k]' # n_topics × n_visitors
-
-visitor_staff_covariance = staff_vectors'visitor_vectors
-
-C, permutation, ypermutation = diagonalize(visitor_staff_covariance, 1e-21, permute_y=false, doplot=false)
-plotcovariance(C, visitors[permutation], staff_authorname[ypermutation], xlabel="Visiting scholars", ylabel="Control staff", size=(600,1000))
-
-# We can do the same analysis among the staff members
-staff_covariance = staff_vectors'topic_correlation_by_documents*staff_vectors
-
-C, permutation, ypermutation = diagonalize(staff_covariance, 0.001, permute_y=true, doplot=true)
-plotcovariance(C,staff_authorname[permutation],staff_authorname[permutation], xrotation=90, size=(1000,1000), yflip=true)
-
-
-
-
-# Staff connections
-
-coauthor_graph = map(Iterators.product(staff_authorname,staff_authorname)) do (s1,s2)
-    count(occursin(s1,a) && occursin(s2,a) for a in authors)
-end
-ticks = (collect(eachindex(staff_authorname)), staff_authorname)
-heatmap(log1p.(coauthor_graph), xticks=ticks, yticks=ticks, xrotation=90, title="Co-author graph (log(1+x))")
-
-using LightGraphs, GraphPlot, Compose, Cairo, Colors
-graph = SimpleGraph(coauthor_graph)
-
-nodefillc = diag(coauthor_graph)
-gplot(graph, nodelabel=staff_authorname, nodelabeldist=1, layout=spring_layout,nodefillc=nodefillc)+#src LSA
+#src error("LSA not yet working")
+#src tfidf = tf_idf(m)
+#src S = svd(Matrix(tfidf))
+#
+#src staff_vectors = map(document_indices_of_staff) do staffdocinds
+#src     #src ϕ: topics × words   θ: topics × documents
+#src     mean(S.U[staffdocinds,1:k], dims=1)[:]
+#src end
+#src staff_vectors = hcat(staff_vectors...) #src n_topics × n_staff
+#
+#src #src The vectors of the visiting scholars are easy to find since they have only a single abstract each
+#src visitor_vectors = S.U[end-length(visitors)+1:end,1:k]' #src n_topics × n_visitors
+#
+#src visitor_staff_covariance = staff_vectors'visitor_vectors
+#
+#src C, permutation, ypermutation = diagonalize(visitor_staff_covariance, 1e-21, permute_y=false, doplot=false)
+#src plotcovariance(C, visitors[permutation], staff_authorname[ypermutation], xlabel="Visiting scholars", ylabel="Control staff", size=(600,1000))
+#
+#src #src We can do the same analysis among the staff members
+#src staff_covariance = staff_vectors'topic_correlation_by_documents*staff_vectors
+#
+#src C, permutation, ypermutation = diagonalize(staff_covariance, 0.001, permute_y=true, doplot=true)
+#src plotcovariance(C,staff_authorname[permutation],staff_authorname[permutation], xrotation=90, size=(1000,1000), yflip=true)
+
+
+#
+using Dates
+println("Compiled: ", now())
+# To compile this page, run `Literate.notebook("MatchScholars.jl", ".", documenter=false, execute=false, credit=false); convert_doc("MatchScholars.ipynb", "MatchScholars.jmd"); weave("MatchScholars.jmd")`